// Copyright 2019 PingCAP, Inc.
//
// Licensed under the Apache License, Version 2.0 (the "License");
// you may not use this file except in compliance with the License.
// You may obtain a copy of the License at
//
//     http://www.apache.org/licenses/LICENSE-2.0
//
// Unless required by applicable law or agreed to in writing, software
// distributed under the License is distributed on an "AS IS" BASIS,
// WITHOUT WARRANTIES OR CONDITIONS OF ANY KIND, either express or implied.
// See the License for the specific language governing permissions and
// limitations under the License.

package helper_test

import (
	"bufio"
	"crypto/tls"
	"encoding/json"
	"net/http"
	"net/http/httptest"
	"strings"
	"testing"
	"time"

	"github.com/gorilla/mux"
	"github.com/pingcap/log"
	"github.com/pingcap/tidb/parser/model"
	"github.com/pingcap/tidb/store/helper"
	"github.com/pingcap/tidb/store/mockstore"
	"github.com/pingcap/tidb/tablecodec"
	"github.com/pingcap/tidb/util/pdapi"
	"github.com/stretchr/testify/require"
	"github.com/tikv/client-go/v2/testutils"
	"go.uber.org/zap"
)

func TestHotRegion(t *testing.T) {
	store, clean := createMockStore(t)
	defer clean()

	h := helper.Helper{
		Store:       store,
		RegionCache: store.GetRegionCache(),
	}
	regionMetric, err := h.FetchHotRegion(pdapi.HotRead)
	require.NoError(t, err)

	expected := map[uint64]helper.RegionMetric{
		2: {
			FlowBytes:    100,
			MaxHotDegree: 1,
			Count:        0,
		},
		4: {
			FlowBytes:    200,
			MaxHotDegree: 2,
			Count:        0,
		},
	}
	require.Equal(t, expected, regionMetric)

	dbInfo := &model.DBInfo{
		Name: model.NewCIStr("test"),
	}
	require.NoError(t, err)

	res, err := h.FetchRegionTableIndex(regionMetric, []*model.DBInfo{dbInfo})
	require.NotEqual(t, res[0].RegionMetric, res[1].RegionMetric)
	require.NoError(t, err)
}

func TestGetRegionsTableInfo(t *testing.T) {
	store, clean := createMockStore(t)
	defer clean()

	h := helper.NewHelper(store)
	regionsInfo := getMockTiKVRegionsInfo()
	schemas := getMockRegionsTableInfoSchema()
	tableInfos := h.GetRegionsTableInfo(regionsInfo, schemas)
	require.Equal(t, getRegionsTableInfoAns(schemas), tableInfos)
}

func TestTiKVRegionsInfo(t *testing.T) {
	store, clean := createMockStore(t)
	defer clean()

	h := helper.Helper{
		Store:       store,
		RegionCache: store.GetRegionCache(),
	}
	regionsInfo, err := h.GetRegionsInfo()
	require.NoError(t, err)
	require.Equal(t, getMockTiKVRegionsInfo(), regionsInfo)
}

func TestTiKVStoresStat(t *testing.T) {
	store, clean := createMockStore(t)
	defer clean()

	h := helper.Helper{
		Store:       store,
		RegionCache: store.GetRegionCache(),
	}

	stat, err := h.GetStoresStat()
	require.NoError(t, err)

	data, err := json.Marshal(stat)
	require.NoError(t, err)

	expected := `{"count":1,"stores":[{"store":{"id":1,"address":"127.0.0.1:20160","state":0,"state_name":"Up","version":"3.0.0-beta","labels":[{"key":"test","value":"test"}],"status_address":"","git_hash":"","start_timestamp":0},"status":{"capacity":"60 GiB","available":"100 GiB","leader_count":10,"leader_weight":999999.999999,"leader_score":999999.999999,"leader_size":1000,"region_count":200,"region_weight":999999.999999,"region_score":999999.999999,"region_size":1000,"start_ts":"2019-04-23T19:30:30+08:00","last_heartbeat_ts":"2019-04-23T19:31:30+08:00","uptime":"1h30m"}}]}`
	require.Equal(t, expected, string(data))
}

type mockStore struct {
	helper.Storage
	pdAddrs []string
}

func (s *mockStore) EtcdAddrs() ([]string, error) {
	return s.pdAddrs, nil
}

func (s *mockStore) StartGCWorker() error {
	panic("not implemented")
}

func (s *mockStore) TLSConfig() *tls.Config {
	panic("not implemented")
}

func (s *mockStore) Name() string {
	return "mock store"
}

func (s *mockStore) Describe() string {
	return ""
}

func createMockStore(t *testing.T) (store helper.Storage, clean func()) {
	s, err := mockstore.NewMockStore(
		mockstore.WithClusterInspector(func(c testutils.Cluster) {
			mockstore.BootstrapWithMultiRegions(c, []byte("x"))
		}),
	)
	require.NoError(t, err)

	server := mockPDHTTPServer()

	store = &mockStore{
		s.(helper.Storage),
		[]string{"invalid_pd_address", server.URL[len("http://"):]},
	}

	clean = func() {
		server.Close()
		require.NoError(t, store.Close())
	}

	return
}

func mockPDHTTPServer() *httptest.Server {
	router := mux.NewRouter()
	router.HandleFunc(pdapi.HotRead, mockHotRegionResponse)
	router.HandleFunc(pdapi.Regions, mockTiKVRegionsInfoResponse)
	router.HandleFunc(pdapi.Stores, mockStoreStatResponse)
	serverMux := http.NewServeMux()
	serverMux.Handle("/", router)
	return httptest.NewServer(serverMux)
}

func mockHotRegionResponse(w http.ResponseWriter, _ *http.Request) {
	w.Header().Set("Content-Type", "application/json")
	w.WriteHeader(http.StatusOK)
	regionsStat := helper.HotRegionsStat{
		RegionsStat: []helper.RegionStat{
			{
				FlowBytes: 100,
				RegionID:  2,
				HotDegree: 1,
			},
			{
				FlowBytes: 200,
				RegionID:  4,
				HotDegree: 2,
			},
		},
	}
	resp := helper.StoreHotRegionInfos{
		AsLeader: make(map[uint64]*helper.HotRegionsStat),
	}
	resp.AsLeader[0] = &regionsStat
	data, err := json.MarshalIndent(resp, "", "	")
	if err != nil {
		log.Panic("json marshal failed", zap.Error(err))
	}
	_, err = w.Write(data)
	if err != nil {
		log.Panic("write http response failed", zap.Error(err))
	}

}

func getMockRegionsTableInfoSchema() []*model.DBInfo {
	return []*model.DBInfo{
		{
			Name: model.NewCIStr("test"),
			Tables: []*model.TableInfo{
				{
					ID:      41,
					Indices: []*model.IndexInfo{{ID: 1}},
				},
				{
					ID:      63,
					Indices: []*model.IndexInfo{{ID: 1}, {ID: 2}},
				},
				{
					ID:      66,
					Indices: []*model.IndexInfo{{ID: 1}, {ID: 2}, {ID: 3}},
				},
			},
		},
	}
}

func getRegionsTableInfoAns(dbs []*model.DBInfo) map[int64][]helper.TableInfo {
	ans := make(map[int64][]helper.TableInfo)
	db := dbs[0]
	ans[1] = []helper.TableInfo{}
	ans[2] = []helper.TableInfo{
		{db, db.Tables[0], true, db.Tables[0].Indices[0]},
		{db, db.Tables[0], false, nil},
	}
	ans[3] = []helper.TableInfo{
		{db, db.Tables[1], true, db.Tables[1].Indices[0]},
		{db, db.Tables[1], true, db.Tables[1].Indices[1]},
		{db, db.Tables[1], false, nil},
	}
	ans[4] = []helper.TableInfo{
		{db, db.Tables[2], false, nil},
	}
	ans[5] = []helper.TableInfo{
		{db, db.Tables[2], true, db.Tables[2].Indices[2]},
		{db, db.Tables[2], false, nil},
	}
	ans[6] = []helper.TableInfo{
		{db, db.Tables[2], true, db.Tables[2].Indices[0]},
	}
	ans[7] = []helper.TableInfo{
		{db, db.Tables[2], true, db.Tables[2].Indices[1]},
	}
	ans[8] = []helper.TableInfo{
		{db, db.Tables[2], true, db.Tables[2].Indices[1]},
		{db, db.Tables[2], true, db.Tables[2].Indices[2]},
		{db, db.Tables[2], false, nil},
	}
	return ans
}

func getMockTiKVRegionsInfo() *helper.RegionsInfo {
	regions := []helper.RegionInfo{
		{
			ID:       1,
			StartKey: "",
			EndKey:   "12341234",
			Epoch: helper.RegionEpoch{
				ConfVer: 1,
				Version: 1,
			},
			Peers: []helper.RegionPeer{
				{ID: 2, StoreID: 1},
				{ID: 15, StoreID: 51},
				{ID: 66, StoreID: 99, IsLearner: true},
				{ID: 123, StoreID: 111, IsLearner: true},
			},
			Leader: helper.RegionPeer{
				ID:      2,
				StoreID: 1,
			},
			DownPeers: []helper.RegionPeerStat{
				{
					helper.RegionPeer{ID: 66, StoreID: 99, IsLearner: true},
					120,
				},
			},
			PendingPeers: []helper.RegionPeer{
				{ID: 15, StoreID: 51},
			},
			WrittenBytes:    100,
			ReadBytes:       1000,
			ApproximateKeys: 200,
			ApproximateSize: 500,
		},
		// table: 41, record + index: 1
		{
			ID:       2,
			StartKey: "7480000000000000FF295F698000000000FF0000010000000000FA",
			EndKey:   "7480000000000000FF2B5F698000000000FF0000010000000000FA",
			Epoch:    helper.RegionEpoch{ConfVer: 1, Version: 1},
			Peers:    []helper.RegionPeer{{ID: 3, StoreID: 1}},
			Leader:   helper.RegionPeer{ID: 3, StoreID: 1},
		},
		// table: 63, record + index: 1, 2
		{
			ID:       3,
			StartKey: "7480000000000000FF3F5F698000000000FF0000010000000000FA",
			EndKey:   "7480000000000000FF425F698000000000FF0000010000000000FA",
			Epoch:    helper.RegionEpoch{ConfVer: 1, Version: 1},
			Peers:    []helper.RegionPeer{{ID: 4, StoreID: 1}},
			Leader:   helper.RegionPeer{ID: 4, StoreID: 1},
		},
		// table: 66, record
		{
			ID:       4,
			StartKey: "7480000000000000FF425F72C000000000FF0000000000000000FA",
			EndKey:   "",
			Epoch:    helper.RegionEpoch{ConfVer: 1, Version: 1},
			Peers:    []helper.RegionPeer{{ID: 5, StoreID: 1}},
			Leader:   helper.RegionPeer{ID: 5, StoreID: 1},
		},
		// table: 66, record + index: 3
		{
			ID:       5,
			StartKey: "7480000000000000FF425F698000000000FF0000030000000000FA",
			EndKey:   "7480000000000000FF425F72C000000000FF0000000000000000FA",
			Epoch:    helper.RegionEpoch{ConfVer: 1, Version: 1},
			Peers:    []helper.RegionPeer{{ID: 6, StoreID: 1}},
			Leader:   helper.RegionPeer{ID: 6, StoreID: 1},
		},
		// table: 66, index: 1
		{
			ID:       6,
			StartKey: "7480000000000000FF425F698000000000FF0000010000000000FA",
			EndKey:   "7480000000000000FF425F698000000000FF0000020000000000FA",
			Epoch:    helper.RegionEpoch{ConfVer: 1, Version: 1},
			Peers:    []helper.RegionPeer{{ID: 7, StoreID: 1}},
			Leader:   helper.RegionPeer{ID: 7, StoreID: 1},
		},
		// table: 66, index: 2
		{
			ID:       7,
			StartKey: "7480000000000000FF425F698000000000FF0000020000000000FA",
			EndKey:   "7480000000000000FF425F698000000000FF0000030000000000FA",
			Epoch:    helper.RegionEpoch{ConfVer: 1, Version: 1},
			Peers:    []helper.RegionPeer{{ID: 8, StoreID: 1}},
			Leader:   helper.RegionPeer{ID: 8, StoreID: 1},
		},
		// merge region 7, 5
		{
			ID:       8,
			StartKey: "7480000000000000FF425F698000000000FF0000020000000000FA",
			EndKey:   "7480000000000000FF425F72C000000000FF0000000000000000FA",
			Epoch:    helper.RegionEpoch{ConfVer: 1, Version: 1},
			Peers:    []helper.RegionPeer{{ID: 9, StoreID: 1}},
			Leader:   helper.RegionPeer{ID: 9, StoreID: 1},
		},
	}
	return &helper.RegionsInfo{
		Count:   int64(len(regions)),
		Regions: regions,
	}
}

func mockTiKVRegionsInfoResponse(w http.ResponseWriter, _ *http.Request) {
	w.Header().Set("Content-Type", "application/json")
	w.WriteHeader(http.StatusOK)
	resp := getMockTiKVRegionsInfo()
	data, err := json.MarshalIndent(resp, "", "	")
	if err != nil {
		log.Panic("json marshal failed", zap.Error(err))
	}
	_, err = w.Write(data)
	if err != nil {
		log.Panic("write http response failed", zap.Error(err))
	}
}

func mockStoreStatResponse(w http.ResponseWriter, _ *http.Request) {
	w.Header().Set("Content-Type", "application/json")
	w.WriteHeader(http.StatusOK)
	startTs, err := time.Parse(time.RFC3339, "2019-04-23T19:30:30+08:00")
	if err != nil {
		log.Panic("mock tikv store api response failed", zap.Error(err))
	}
	lastHeartbeatTs, err := time.Parse(time.RFC3339, "2019-04-23T19:31:30+08:00")
	if err != nil {
		log.Panic("mock tikv store api response failed", zap.Error(err))
	}
	storesStat := helper.StoresStat{
		Count: 1,
		Stores: []helper.StoreStat{
			{
				Store: helper.StoreBaseStat{
					ID:        1,
					Address:   "127.0.0.1:20160",
					State:     0,
					StateName: "Up",
					Version:   "3.0.0-beta",
					Labels: []helper.StoreLabel{
						{
							Key:   "test",
							Value: "test",
						},
					},
				},
				Status: helper.StoreDetailStat{
					Capacity:        "60 GiB",
					Available:       "100 GiB",
					LeaderCount:     10,
					LeaderWeight:    999999.999999,
					LeaderScore:     999999.999999,
					LeaderSize:      1000,
					RegionCount:     200,
					RegionWeight:    999999.999999,
					RegionScore:     999999.999999,
					RegionSize:      1000,
					StartTs:         startTs,
					LastHeartbeatTs: lastHeartbeatTs,
					Uptime:          "1h30m",
				},
			},
		},
	}
	data, err := json.MarshalIndent(storesStat, "", "	")
	if err != nil {
		log.Panic("json marshal failed", zap.Error(err))
	}
	_, err = w.Write(data)
	if err != nil {
		log.Panic("write http response failed", zap.Error(err))
	}
}

func TestComputeTiFlashStatus(t *testing.T) {
	regionReplica := make(map[int64]int)
	// There are no region in this TiFlash store.
	resp1 := "0\n\n"
	// There are one region 1009 in this TiFlash store.
	resp2 := "1\n1009 1010 \n"
	br1 := bufio.NewReader(strings.NewReader(resp1))
	br2 := bufio.NewReader(strings.NewReader(resp2))
	err := helper.ComputeTiFlashStatus(br1, &regionReplica)
	require.NoError(t, err)
	err = helper.ComputeTiFlashStatus(br2, &regionReplica)
	require.NoError(t, err)
	require.Equal(t, len(regionReplica), 1)
	v, ok := regionReplica[1009]
	require.Equal(t, v, 1)
	require.Equal(t, ok, true)
<<<<<<< HEAD
	v, ok = regionReplica[1010]
	require.Equal(t, v, 1)
	require.Equal(t, ok, true)
=======
}

// TestTableRange tests the first part of GetPDRegionStats.
func TestTableRange(t *testing.T) {
	startKey := tablecodec.GenTableRecordPrefix(1)
	endKey := startKey.PrefixNext()
	// t+id+_r
	require.Equal(t, "7480000000000000015f72", startKey.String())
	// t+id+_s
	require.Equal(t, "7480000000000000015f73", endKey.String())

	startKey = tablecodec.EncodeTablePrefix(1)
	endKey = startKey.PrefixNext()
	// t+id
	require.Equal(t, "748000000000000001", startKey.String())
	// t+(id+1)
	require.Equal(t, "748000000000000002", endKey.String())
>>>>>>> ec4da984
}<|MERGE_RESOLUTION|>--- conflicted
+++ resolved
@@ -450,11 +450,9 @@
 	v, ok := regionReplica[1009]
 	require.Equal(t, v, 1)
 	require.Equal(t, ok, true)
-<<<<<<< HEAD
 	v, ok = regionReplica[1010]
 	require.Equal(t, v, 1)
 	require.Equal(t, ok, true)
-=======
 }
 
 // TestTableRange tests the first part of GetPDRegionStats.
@@ -472,5 +470,4 @@
 	require.Equal(t, "748000000000000001", startKey.String())
 	// t+(id+1)
 	require.Equal(t, "748000000000000002", endKey.String())
->>>>>>> ec4da984
 }