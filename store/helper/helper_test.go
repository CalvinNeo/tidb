// Copyright 2019 PingCAP, Inc.
//
// Licensed under the Apache License, Version 2.0 (the "License");
// you may not use this file except in compliance with the License.
// You may obtain a copy of the License at
//
//     http://www.apache.org/licenses/LICENSE-2.0
//
// Unless required by applicable law or agreed to in writing, software
// distributed under the License is distributed on an "AS IS" BASIS,
// WITHOUT WARRANTIES OR CONDITIONS OF ANY KIND, either express or implied.
// See the License for the specific language governing permissions and
// limitations under the License.

package helper_test

import (
	"bufio"
	"crypto/tls"
	"encoding/json"
	"net/http"
	"net/http/httptest"
	"strings"
	"testing"
	"time"

	"github.com/gorilla/mux"
	"github.com/pingcap/log"
	"github.com/pingcap/tidb/parser/model"
	"github.com/pingcap/tidb/store/helper"
	"github.com/pingcap/tidb/store/mockstore"
	"github.com/pingcap/tidb/util/pdapi"
	"github.com/stretchr/testify/require"
	"github.com/tikv/client-go/v2/testutils"
	"go.uber.org/zap"
)

func TestHotRegion(t *testing.T) {
	store, clean := createMockStore(t)
	defer clean()

	h := helper.Helper{
		Store:       store,
		RegionCache: store.GetRegionCache(),
	}
	regionMetric, err := h.FetchHotRegion(pdapi.HotRead)
	require.NoError(t, err)

	expected := map[uint64]helper.RegionMetric{
		2: {
			FlowBytes:    100,
			MaxHotDegree: 1,
			Count:        0,
		},
		4: {
			FlowBytes:    200,
			MaxHotDegree: 2,
			Count:        0,
		},
	}
	require.Equal(t, expected, regionMetric)

	dbInfo := &model.DBInfo{
		Name: model.NewCIStr("test"),
	}
	require.NoError(t, err)

	res, err := h.FetchRegionTableIndex(regionMetric, []*model.DBInfo{dbInfo})
	require.NotEqual(t, res[0].RegionMetric, res[1].RegionMetric)
	require.NoError(t, err)
}

func TestGetRegionsTableInfo(t *testing.T) {
	store, clean := createMockStore(t)
	defer clean()

	h := helper.NewHelper(store)
	regionsInfo := getMockTiKVRegionsInfo()
	schemas := getMockRegionsTableInfoSchema()
	tableInfos := h.GetRegionsTableInfo(regionsInfo, schemas)
	require.Equal(t, getRegionsTableInfoAns(schemas), tableInfos)
}

func TestTiKVRegionsInfo(t *testing.T) {
	store, clean := createMockStore(t)
	defer clean()

	h := helper.Helper{
		Store:       store,
		RegionCache: store.GetRegionCache(),
	}
	regionsInfo, err := h.GetRegionsInfo()
	require.NoError(t, err)
	require.Equal(t, getMockTiKVRegionsInfo(), regionsInfo)
}

func TestTiKVStoresStat(t *testing.T) {
	store, clean := createMockStore(t)
	defer clean()

	h := helper.Helper{
		Store:       store,
		RegionCache: store.GetRegionCache(),
	}

	stat, err := h.GetStoresStat()
	require.NoError(t, err)

	data, err := json.Marshal(stat)
	require.NoError(t, err)

	expected := `{"count":1,"stores":[{"store":{"id":1,"address":"127.0.0.1:20160","state":0,"state_name":"Up","version":"3.0.0-beta","labels":[{"key":"test","value":"test"}],"status_address":"","git_hash":"","start_timestamp":0},"status":{"capacity":"60 GiB","available":"100 GiB","leader_count":10,"leader_weight":999999.999999,"leader_score":999999.999999,"leader_size":1000,"region_count":200,"region_weight":999999.999999,"region_score":999999.999999,"region_size":1000,"start_ts":"2019-04-23T19:30:30+08:00","last_heartbeat_ts":"2019-04-23T19:31:30+08:00","uptime":"1h30m"}}]}`
	require.Equal(t, expected, string(data))
}

type mockStore struct {
	helper.Storage
	pdAddrs []string
}

func (s *mockStore) EtcdAddrs() ([]string, error) {
	return s.pdAddrs, nil
}

func (s *mockStore) StartGCWorker() error {
	panic("not implemented")
}

func (s *mockStore) TLSConfig() *tls.Config {
	panic("not implemented")
}

func (s *mockStore) Name() string {
	return "mock store"
}

func (s *mockStore) Describe() string {
	return ""
}

func createMockStore(t *testing.T) (store helper.Storage, clean func()) {
	s, err := mockstore.NewMockStore(
		mockstore.WithClusterInspector(func(c testutils.Cluster) {
			mockstore.BootstrapWithMultiRegions(c, []byte("x"))
		}),
	)
	require.NoError(t, err)

	server := mockPDHTTPServer()

	store = &mockStore{
		s.(helper.Storage),
		[]string{"invalid_pd_address", server.URL[len("http://"):]},
	}

	clean = func() {
		server.Close()
		require.NoError(t, store.Close())
	}

	return
}

func mockPDHTTPServer() *httptest.Server {
	router := mux.NewRouter()
	router.HandleFunc(pdapi.HotRead, mockHotRegionResponse)
	router.HandleFunc(pdapi.Regions, mockTiKVRegionsInfoResponse)
	router.HandleFunc(pdapi.Stores, mockStoreStatResponse)
	serverMux := http.NewServeMux()
	serverMux.Handle("/", router)
	return httptest.NewServer(serverMux)
}

func mockHotRegionResponse(w http.ResponseWriter, _ *http.Request) {
	w.Header().Set("Content-Type", "application/json")
	w.WriteHeader(http.StatusOK)
	regionsStat := helper.HotRegionsStat{
		RegionsStat: []helper.RegionStat{
			{
				FlowBytes: 100,
				RegionID:  2,
				HotDegree: 1,
			},
			{
				FlowBytes: 200,
				RegionID:  4,
				HotDegree: 2,
			},
		},
	}
	resp := helper.StoreHotRegionInfos{
		AsLeader: make(map[uint64]*helper.HotRegionsStat),
	}
	resp.AsLeader[0] = &regionsStat
	data, err := json.MarshalIndent(resp, "", "	")
	if err != nil {
		log.Panic("json marshal failed", zap.Error(err))
	}
	_, err = w.Write(data)
	if err != nil {
		log.Panic("write http response failed", zap.Error(err))
	}

}

func getMockRegionsTableInfoSchema() []*model.DBInfo {
	return []*model.DBInfo{
		{
			Name: model.NewCIStr("test"),
			Tables: []*model.TableInfo{
				{
					ID:      41,
					Indices: []*model.IndexInfo{{ID: 1}},
				},
				{
					ID:      63,
					Indices: []*model.IndexInfo{{ID: 1}, {ID: 2}},
				},
				{
					ID:      66,
					Indices: []*model.IndexInfo{{ID: 1}, {ID: 2}, {ID: 3}},
				},
			},
		},
	}
}

func getRegionsTableInfoAns(dbs []*model.DBInfo) map[int64][]helper.TableInfo {
	ans := make(map[int64][]helper.TableInfo)
	db := dbs[0]
	ans[1] = []helper.TableInfo{}
	ans[2] = []helper.TableInfo{
		{db, db.Tables[0], true, db.Tables[0].Indices[0]},
		{db, db.Tables[0], false, nil},
	}
	ans[3] = []helper.TableInfo{
		{db, db.Tables[1], true, db.Tables[1].Indices[0]},
		{db, db.Tables[1], true, db.Tables[1].Indices[1]},
		{db, db.Tables[1], false, nil},
	}
	ans[4] = []helper.TableInfo{
		{db, db.Tables[2], false, nil},
	}
	ans[5] = []helper.TableInfo{
		{db, db.Tables[2], true, db.Tables[2].Indices[2]},
		{db, db.Tables[2], false, nil},
	}
	ans[6] = []helper.TableInfo{
		{db, db.Tables[2], true, db.Tables[2].Indices[0]},
	}
	ans[7] = []helper.TableInfo{
		{db, db.Tables[2], true, db.Tables[2].Indices[1]},
	}
	ans[8] = []helper.TableInfo{
		{db, db.Tables[2], true, db.Tables[2].Indices[1]},
		{db, db.Tables[2], true, db.Tables[2].Indices[2]},
		{db, db.Tables[2], false, nil},
	}
	return ans
}

func getMockTiKVRegionsInfo() *helper.RegionsInfo {
	regions := []helper.RegionInfo{
		{
			ID:       1,
			StartKey: "",
			EndKey:   "12341234",
			Epoch: helper.RegionEpoch{
				ConfVer: 1,
				Version: 1,
			},
			Peers: []helper.RegionPeer{
				{ID: 2, StoreID: 1},
				{ID: 15, StoreID: 51},
				{ID: 66, StoreID: 99, IsLearner: true},
				{ID: 123, StoreID: 111, IsLearner: true},
			},
			Leader: helper.RegionPeer{
				ID:      2,
				StoreID: 1,
			},
			DownPeers: []helper.RegionPeerStat{
				{
					helper.RegionPeer{ID: 66, StoreID: 99, IsLearner: true},
					120,
				},
			},
			PendingPeers: []helper.RegionPeer{
				{ID: 15, StoreID: 51},
			},
			WrittenBytes:    100,
			ReadBytes:       1000,
			ApproximateKeys: 200,
			ApproximateSize: 500,
		},
		// table: 41, record + index: 1
		{
			ID:       2,
			StartKey: "7480000000000000FF295F698000000000FF0000010000000000FA",
			EndKey:   "7480000000000000FF2B5F698000000000FF0000010000000000FA",
			Epoch:    helper.RegionEpoch{ConfVer: 1, Version: 1},
			Peers:    []helper.RegionPeer{{ID: 3, StoreID: 1}},
			Leader:   helper.RegionPeer{ID: 3, StoreID: 1},
		},
		// table: 63, record + index: 1, 2
		{
			ID:       3,
			StartKey: "7480000000000000FF3F5F698000000000FF0000010000000000FA",
			EndKey:   "7480000000000000FF425F698000000000FF0000010000000000FA",
			Epoch:    helper.RegionEpoch{ConfVer: 1, Version: 1},
			Peers:    []helper.RegionPeer{{ID: 4, StoreID: 1}},
			Leader:   helper.RegionPeer{ID: 4, StoreID: 1},
		},
		// table: 66, record
		{
			ID:       4,
			StartKey: "7480000000000000FF425F72C000000000FF0000000000000000FA",
			EndKey:   "",
			Epoch:    helper.RegionEpoch{ConfVer: 1, Version: 1},
			Peers:    []helper.RegionPeer{{ID: 5, StoreID: 1}},
			Leader:   helper.RegionPeer{ID: 5, StoreID: 1},
		},
		// table: 66, record + index: 3
		{
			ID:       5,
			StartKey: "7480000000000000FF425F698000000000FF0000030000000000FA",
			EndKey:   "7480000000000000FF425F72C000000000FF0000000000000000FA",
			Epoch:    helper.RegionEpoch{ConfVer: 1, Version: 1},
			Peers:    []helper.RegionPeer{{ID: 6, StoreID: 1}},
			Leader:   helper.RegionPeer{ID: 6, StoreID: 1},
		},
		// table: 66, index: 1
		{
			ID:       6,
			StartKey: "7480000000000000FF425F698000000000FF0000010000000000FA",
			EndKey:   "7480000000000000FF425F698000000000FF0000020000000000FA",
			Epoch:    helper.RegionEpoch{ConfVer: 1, Version: 1},
			Peers:    []helper.RegionPeer{{ID: 7, StoreID: 1}},
			Leader:   helper.RegionPeer{ID: 7, StoreID: 1},
		},
		// table: 66, index: 2
		{
			ID:       7,
			StartKey: "7480000000000000FF425F698000000000FF0000020000000000FA",
			EndKey:   "7480000000000000FF425F698000000000FF0000030000000000FA",
			Epoch:    helper.RegionEpoch{ConfVer: 1, Version: 1},
			Peers:    []helper.RegionPeer{{ID: 8, StoreID: 1}},
			Leader:   helper.RegionPeer{ID: 8, StoreID: 1},
		},
		// merge region 7, 5
		{
			ID:       8,
			StartKey: "7480000000000000FF425F698000000000FF0000020000000000FA",
			EndKey:   "7480000000000000FF425F72C000000000FF0000000000000000FA",
			Epoch:    helper.RegionEpoch{ConfVer: 1, Version: 1},
			Peers:    []helper.RegionPeer{{ID: 9, StoreID: 1}},
			Leader:   helper.RegionPeer{ID: 9, StoreID: 1},
		},
	}
	return &helper.RegionsInfo{
		Count:   int64(len(regions)),
		Regions: regions,
	}
}

func mockTiKVRegionsInfoResponse(w http.ResponseWriter, _ *http.Request) {
	w.Header().Set("Content-Type", "application/json")
	w.WriteHeader(http.StatusOK)
	resp := getMockTiKVRegionsInfo()
	data, err := json.MarshalIndent(resp, "", "	")
	if err != nil {
		log.Panic("json marshal failed", zap.Error(err))
	}
	_, err = w.Write(data)
	if err != nil {
		log.Panic("write http response failed", zap.Error(err))
	}
}

func mockStoreStatResponse(w http.ResponseWriter, _ *http.Request) {
	w.Header().Set("Content-Type", "application/json")
	w.WriteHeader(http.StatusOK)
	startTs, err := time.Parse(time.RFC3339, "2019-04-23T19:30:30+08:00")
	if err != nil {
		log.Panic("mock tikv store api response failed", zap.Error(err))
	}
	lastHeartbeatTs, err := time.Parse(time.RFC3339, "2019-04-23T19:31:30+08:00")
	if err != nil {
		log.Panic("mock tikv store api response failed", zap.Error(err))
	}
	storesStat := helper.StoresStat{
		Count: 1,
		Stores: []helper.StoreStat{
			{
				Store: helper.StoreBaseStat{
					ID:        1,
					Address:   "127.0.0.1:20160",
					State:     0,
					StateName: "Up",
					Version:   "3.0.0-beta",
					Labels: []helper.StoreLabel{
						{
							Key:   "test",
							Value: "test",
						},
					},
				},
				Status: helper.StoreDetailStat{
					Capacity:        "60 GiB",
					Available:       "100 GiB",
					LeaderCount:     10,
					LeaderWeight:    999999.999999,
					LeaderScore:     999999.999999,
					LeaderSize:      1000,
					RegionCount:     200,
					RegionWeight:    999999.999999,
					RegionScore:     999999.999999,
					RegionSize:      1000,
					StartTs:         startTs,
					LastHeartbeatTs: lastHeartbeatTs,
					Uptime:          "1h30m",
				},
			},
		},
	}
	data, err := json.MarshalIndent(storesStat, "", "	")
	if err != nil {
		log.Panic("json marshal failed", zap.Error(err))
	}
	_, err = w.Write(data)
	if err != nil {
		log.Panic("write http response failed", zap.Error(err))
	}
}

func TestComputeTiFlashStatus(t *testing.T) {
	regionReplica := make(map[int64]int)
<<<<<<< HEAD
	resp1 := "0\n\n"
=======
	// There are no region in this TiFlash store.
	resp1 := "0\n\n"
	// There are one region 1009 in this TiFlash store.
>>>>>>> 93f21b94
	resp2 := "1\n1009\n"
	br1 := bufio.NewReader(strings.NewReader(resp1))
	br2 := bufio.NewReader(strings.NewReader(resp2))
	err := helper.ComputeTiFlashStatus(br1, &regionReplica)
	require.NoError(t, err)
	err = helper.ComputeTiFlashStatus(br2, &regionReplica)
	require.NoError(t, err)
	require.Equal(t, len(regionReplica), 1)
<<<<<<< HEAD
=======
	v, ok := regionReplica[1009]
	require.Equal(t, v, 1)
	require.Equal(t, ok, true)
>>>>>>> 93f21b94
}<|MERGE_RESOLUTION|>--- conflicted
+++ resolved
@@ -435,13 +435,9 @@
 
 func TestComputeTiFlashStatus(t *testing.T) {
 	regionReplica := make(map[int64]int)
-<<<<<<< HEAD
-	resp1 := "0\n\n"
-=======
 	// There are no region in this TiFlash store.
 	resp1 := "0\n\n"
 	// There are one region 1009 in this TiFlash store.
->>>>>>> 93f21b94
 	resp2 := "1\n1009\n"
 	br1 := bufio.NewReader(strings.NewReader(resp1))
 	br2 := bufio.NewReader(strings.NewReader(resp2))
@@ -450,10 +446,7 @@
 	err = helper.ComputeTiFlashStatus(br2, &regionReplica)
 	require.NoError(t, err)
 	require.Equal(t, len(regionReplica), 1)
-<<<<<<< HEAD
-=======
 	v, ok := regionReplica[1009]
 	require.Equal(t, v, 1)
 	require.Equal(t, ok, true)
->>>>>>> 93f21b94
 }