--- conflicted
+++ resolved
@@ -1399,18 +1399,16 @@
 		s.AssertionLevel = tidbOptAssertionLevel(val)
 		return nil
 	}},
-<<<<<<< HEAD
 	{Scope: ScopeGlobal | ScopeSession, Name: TiDBBatchPendingTiFlashCount, Value: strconv.Itoa(DefTiDBBatchPendingTiFlashCount), MinValue: 1, MaxValue: math.MaxUint32, Hidden: true, Type: TypeUnsigned, SetSession: func(s *SessionVars, val string) error {
 		s.AssertionLevel = tidbOptAssertionLevel(val)
 		return nil
-=======
+	}},
 	{Scope: ScopeSession, Name: TiDBLastDDLInfo, Value: strconv.Itoa(DefCurretTS), ReadOnly: true, skipInit: true, GetSession: func(s *SessionVars) (string, error) {
 		info, err := json.Marshal(s.LastDDLInfo)
 		if err != nil {
 			return "", err
 		}
 		return string(info), nil
->>>>>>> 067563d9
 	}},
 }
 
