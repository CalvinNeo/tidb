--- conflicted
+++ resolved
@@ -592,16 +592,11 @@
 	require.NoError(t, err)
 
 	expectRule := infosync.MakeNewRule(tb.Meta().ID, 1, []string{})
-<<<<<<< HEAD
-	res := s.CheckPlacementRule(*expectRule)
-	c.Assert(res, Equals, false)
+	res := CheckPlacementRule(s.tiflash, *expectRule)
+	require.False(t, res)
 }
 
 func (s *tiflashDDLTestSuite) TestAlterDatabaseFail(c *C) {
 	tk := testkit.NewTestKit(c, s.store)
 	tk.MustGetErrMsg("ALTER DATABASE t SET TIFLASH REPLICA 1 SET TIFLASH REPLICA 2 LOCATION LABELS 'a','b'", "[ddl:8200]Unsupported multi schema change")
-=======
-	res := CheckPlacementRule(s.tiflash, *expectRule)
-	require.False(t, res)
->>>>>>> a4b5190e
 }