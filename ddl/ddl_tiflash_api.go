--- conflicted
+++ resolved
@@ -416,11 +416,6 @@
 				}
 			}
 
-<<<<<<< HEAD
-=======
-			logutil.BgLogger().Debug("CollectTiFlashStatus", zap.Any("regionReplica", regionReplica), zap.Int64("tableID", tb.ID))
-
->>>>>>> 61986869
 			var stats helper.PDRegionStats
 			if err := infosync.GetTiFlashPDRegionRecordStats(context.Background(), tb.ID, &stats); err != nil {
 				return allReplicaReady, err
@@ -434,23 +429,15 @@
 			logutil.BgLogger().Info("CollectTiFlashStatus", zap.Int64("tb.ID", tb.ID), zap.Any("regionReplica", regionReplica))
 
 			if !avail {
-<<<<<<< HEAD
-				logutil.BgLogger().Info("Tiflash replica is not available", zap.Int64("id", tb.ID), zap.Uint64("region need", uint64(regionCount)), zap.Uint64("region have", uint64(flashRegionCount)))
+				logutil.BgLogger().Info("Tiflash replica is not available", zap.Int64("tableID", tb.ID), zap.Uint64("region need", uint64(regionCount)), zap.Uint64("region have", uint64(flashRegionCount)))
 				pollTiFlashContext.Backoff.Put(tb.ID)
-=======
-				logutil.BgLogger().Info("Tiflash replica is not available", zap.Int64("tableID", tb.ID), zap.Uint64("region need", uint64(regionCount)), zap.Uint64("region have", uint64(flashRegionCount)))
->>>>>>> 61986869
 				err := infosync.UpdateTiFlashTableSyncProgress(context.Background(), tb.ID, float64(flashRegionCount)/float64(regionCount))
 				if err != nil {
 					return false, err
 				}
 			} else {
-<<<<<<< HEAD
-				logutil.BgLogger().Info("Tiflash replica is available", zap.Int64("id", tb.ID), zap.Uint64("region need", uint64(regionCount)))
+				logutil.BgLogger().Info("Tiflash replica is available", zap.Int64("tableID", tb.ID), zap.Uint64("region need", uint64(regionCount)))
 				pollTiFlashContext.Backoff.Remove(tb.ID)
-=======
-				logutil.BgLogger().Info("Tiflash replica is available", zap.Int64("tableID", tb.ID), zap.Uint64("region need", uint64(regionCount)))
->>>>>>> 61986869
 				err := infosync.DeleteTiFlashTableSyncProgress(tb.ID)
 				if err != nil {
 					return false, err
